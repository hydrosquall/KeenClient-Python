
import json

from keen.api import KeenApi, HTTPMethods
from keen import exceptions, utilities
from keen.utilities import KeenKeys, requires_key


class SavedQueriesInterface:

    def __init__(self, api):
        self.api = api
        self.saved_query_url = "{0}/{1}/projects/{2}/queries/saved".format(
            self.api.base_url, self.api.api_version, self.api.project_id
        )

    @requires_key(KeenKeys.MASTER)
    def all(self):
        """
        Gets all saved queries for a project from the Keen IO API.
        Master key must be set.
        """

        response = self._get_json(HTTPMethods.GET, self.saved_query_url, self._get_master_key())

        return response

    @requires_key(KeenKeys.MASTER)
    def get(self, query_name):
        """
        Gets a single saved query for a project from the Keen IO API given a
        query name.
        Master key must be set.
        """

        url = "{0}/{1}".format(self.saved_query_url, query_name)
        response = self._get_json(HTTPMethods.GET, url, self._get_master_key())

        return response

    @requires_key(KeenKeys.READ)
    def results(self, query_name):
        """
        Gets a single saved query with a 'result' object for a project from the
        Keen IO API given a query name.
        Read or Master key must be set.
        """

        url = "{0}/{1}/result".format(self.saved_query_url, query_name)
        response = self._get_json(HTTPMethods.GET, url, self._get_read_key())

        return response

    @requires_key(KeenKeys.MASTER)
    def create(self, query_name, saved_query):
        """
        Creates the saved query via a PUT request to Keen IO Saved Query endpoint.
        Master key must be set.
        """

<<<<<<< HEAD
        url = "{0}/{1}".format(self.saved_query_url, query_name)
        payload = json.dumps(saved_query)
        response = self._get_json(HTTPMethods.PUT, url, self._get_master_key(), data=payload)
=======
        payload = saved_query

        # To support clients that may have already called dumps() to work around how this used to
        # work, make sure it's not a str. Hopefully it's some sort of mapping. When we actually
        # try to send the request, client code will get an InvalidJSONError if payload isn't
        # a json-formatted string.
        if not isinstance(payload, str):
            payload = json.dumps(saved_query)

        response = keen_api.fulfill(
            "put", url, headers=utilities.headers(self.master_key), data=payload
        )
        keen_api._error_handling(response)
>>>>>>> 74bbc188

        return response

    @requires_key(KeenKeys.MASTER)
    def update(self, query_name, saved_query):
        """
        Updates the saved query via a PUT request to Keen IO Saved Query
        endpoint.
        Master key must be set.
        """

        return self.create(query_name, saved_query)

    @requires_key(KeenKeys.MASTER)
    def delete(self, query_name):
        """
        Deletes a saved query from a project with a query name.
        Master key must be set.
        """

        url = "{0}/{1}".format(self.saved_query_url, query_name)
        response = self._get_json(HTTPMethods.DELETE, url, self._get_master_key())

        return True

    def _get_json(self, http_method, url, key, *args, **kwargs):
        response = self.api.fulfill(http_method, url, headers=utilities.headers(key), *args, **kwargs)
        self.api._error_handling(response)

        try:
            response = response.json()
        except ValueError:
            response = "No JSON available."

        return response

    def _get_read_key(self):
        return self.api.read_key

    def _get_master_key(self):
        return self.api.master_key<|MERGE_RESOLUTION|>--- conflicted
+++ resolved
@@ -57,12 +57,7 @@
         Creates the saved query via a PUT request to Keen IO Saved Query endpoint.
         Master key must be set.
         """
-
-<<<<<<< HEAD
         url = "{0}/{1}".format(self.saved_query_url, query_name)
-        payload = json.dumps(saved_query)
-        response = self._get_json(HTTPMethods.PUT, url, self._get_master_key(), data=payload)
-=======
         payload = saved_query
 
         # To support clients that may have already called dumps() to work around how this used to
@@ -72,11 +67,8 @@
         if not isinstance(payload, str):
             payload = json.dumps(saved_query)
 
-        response = keen_api.fulfill(
-            "put", url, headers=utilities.headers(self.master_key), data=payload
-        )
+        response = self._get_json(HTTPMethods.PUT, url, self._get_master_key(), data=payload)
         keen_api._error_handling(response)
->>>>>>> 74bbc188
 
         return response
 
