# stdlib
import json
import ssl

# requests
import requests
from requests.adapters import HTTPAdapter
from requests.packages.urllib3.poolmanager import PoolManager

# keen exceptions
from keen import exceptions

# json
from requests.compat import json


__author__ = 'dkador'


class HTTPMethods(object):

    """ HTTP methods that can be used with Keen's API. """

    GET = 'get'
    POST = 'post'
    DELETE = 'delete'


class KeenAdapter(HTTPAdapter):

    """ Adapt :py:mod:`requests` to Keen IO. """

    def init_poolmanager(self, connections, maxsize, block=False):

        """ Initialize pool manager with forced TLSv1 support. """

        self.poolmanager = PoolManager(num_pools=connections,
                                       maxsize=maxsize,
                                       block=block,
                                       ssl_version=ssl.PROTOCOL_TLSv1)


class KeenApi(object):
    """
    Responsible for communicating with the Keen API. Used by multiple
    persistence strategies or async processing.
    """

    # the default base URL of the Keen API
    base_url = "https://api.keen.io"
    # the default version of the Keen API
    api_version = "3.0"

    # self says it belongs to KeenApi/andOr is the object passed into KeenApi
    # __init__ create keenapi object whenever KeenApi class is invoked
    def __init__(self, project_id, write_key=None, read_key=None,
                 base_url=None, api_version=None, get_timeout=None, post_timeout=None,
                 master_key=None):
        """
        Initializes a KeenApi object

        :param project_id: the Keen project ID
        :param write_key: a Keen IO Scoped Key for Writes
        :param read_key: a Keen IO Scoped Key for Reads
        :param base_url: optional, set this to override where API requests
        are sent
        :param api_version: string, optional, set this to override what API
        version is used
        :param get_timeout: optional, the timeout on GET requests
        :param post_timeout: optional, the timeout on POST requests
        :param master_key: a Keen IO Master API Key, needed for deletes
        """
        # super? recreates the object with values passed into KeenApi
        super(KeenApi, self).__init__()
        self.project_id = project_id
        self.write_key = write_key
        self.read_key = read_key
        self.master_key = master_key
        if base_url:
            self.base_url = base_url
        if api_version:
            self.api_version = api_version
        self.get_timeout = get_timeout
        self.post_timeout = post_timeout
        self.session = self._create_session()

    def _create_session(self):

        """ Build a session that uses KeenAdapter for SSL """

        s = requests.Session()
        s.mount('https://', KeenAdapter())
        return s

    def fulfill(self, method, *args, **kwargs):

        """ Fulfill an HTTP request to Keen's API. """

        return getattr(self.session, method)(*args, **kwargs)

    def post_event(self, event):
        """
        Posts a single event to the Keen IO API. The write key must be set first.

        :param event: an Event to upload
        """
        if not self.write_key:
            raise exceptions.InvalidEnvironmentError(
                "The Keen IO API requires a write key to send events. "
                "Please set a 'write_key' when initializing the "
                "KeenApi object."
            )

        url = "{0}/{1}/projects/{2}/events/{3}".format(self.base_url, self.api_version,
                                                       self.project_id,
                                                       event.event_collection)
        headers = {"Content-Type": "application/json", "Authorization": self.write_key}
        payload = event.to_json()
        response = self.fulfill(HTTPMethods.POST, url, data=payload, headers=headers, timeout=self.post_timeout)
        self.error_handling(response)

    def post_events(self, events):

        """
        Posts a single event to the Keen IO API. The write key must be set first.

        :param events: an Event to upload
        """
        if not self.write_key:
            raise exceptions.InvalidEnvironmentError(
                "The Keen IO API requires a write key to send events. "
                "Please set a 'write_key' when initializing the "
                "KeenApi object."
            )

        url = "{0}/{1}/projects/{2}/events".format(self.base_url, self.api_version,
                                                   self.project_id)
        headers = {"Content-Type": "application/json", "Authorization": self.write_key}
        payload = json.dumps(events)
        response = self.fulfill(HTTPMethods.POST, url, data=payload, headers=headers, timeout=self.post_timeout)
        self.error_handling(response)

<<<<<<< HEAD
    def delete_collection(self, collection):
        """
        Delete a collection in the Keen IO API. The master key must be set first.

        :param collection: a Collection to delete
        """
        if not self.master_key:
            raise exceptions.InvalidEnvironmentError(
                "The Keen IO API requires a master key to delete events. "
                "Please set a 'master_key' when initializing the "
                "KeenApi object."
            )

        url = "{0}/{1}/projects/{2}/events/{3}".format(self.base_url, self.api_version,
                                                       self.project_id,
                                                       collection['name'])
        headers = {"Content-Type": "application/json", "Authorization": self.master_key}
        payload = json.dumps(collection)
        response = self.fulfill(HTTPMethods.DELETE, url, data=payload, headers=headers, timeout=self.post_timeout)
        self.error_handling(response)

=======
>>>>>>> 97cbdd31
    def query(self, analysis_type, params, all_keys=False):
        """
        Performs a query using the Keen IO analysis API.  A read key must be set first.

        """
        if not self.read_key:
            raise exceptions.InvalidEnvironmentError(
                "The Keen IO API requires a read key to perform queries. "
                "Please set a 'read_key' when initializing the "
                "KeenApi object."
            )

        url = "{0}/{1}/projects/{2}/queries/{3}".format(self.base_url, self.api_version,
                                                        self.project_id, analysis_type)

        headers = {"Authorization": self.read_key}
        payload = params
        response = self.fulfill(HTTPMethods.GET, url, params=payload, headers=headers, timeout=self.get_timeout)
        self.error_handling(response)

        response = response.json()

        if not all_keys:
            response = response["result"]

        return response

    def delete_events(self, event_collection, params):
        """
        Deletes events via the Keen IO API. A master key must be set first.

        :param event_collection: string, the event collection from which event are being deleted

        """
        if not self.master_key:
            raise exceptions.InvalidEnvironmentError(
                "The Keen IO API requires a master key to run deletes. "
                "Please set a 'master_key' when initializing the KeenApi object."
            )

        url = "{0}/{1}/projects/{2}/events/{3}".format(self.base_url,
                                                       self.api_version,
                                                       self.project_id,
                                                       event_collection)
        headers = {"Content-Type": "application/json", "Authorization": self.master_key}
        response = self.fulfill(HTTPMethods.DELETE, url, params=params, headers=headers, timeout=self.post_timeout)

        self.error_handling(response)
        return True

    def get_collection(self, event_collection):
        """
        Extracts info about a collection using the Keen IO API. A master key must be set first.

        :param event_collection: the name of the collection to retrieve info for
        """
        if not self.master_key:
            raise exceptions.InvalidEnvironmentError(
                "The Keen IO API requires a master key to get event collection schema. "
                "Please set a 'master_key' when initializing the "
                "KeenApi object."
            )
        url = "{0}/{1}/projects/{2}/events/{3}".format(self.base_url, self.api_version,
                                                       self.project_id, event_collection)
        headers = {"Authorization": self.master_key}
        response = self.fulfill(HTTPMethods.GET, url, headers=headers, timeout=self.get_timeout)
        self.error_handling(response)

        return response.json()

    def get_all_collections(self):
        """
        Extracts schema for all collections using the Keen IO API. A master key must be set first.

        """
        if not self.master_key:
            raise exceptions.InvalidEnvironmentError(
                "The Keen IO API requires a master key to get event collection schema. "
                "Please set a 'master_key' when initializing the "
                "KeenApi object."
            )
        url = "{0}/{1}/projects/{2}/events".format(self.base_url, self.api_version,
                                                       self.project_id)
        headers = {"Authorization": self.master_key}
        response = self.fulfill(HTTPMethods.GET, url, headers=headers, timeout=self.get_timeout)
        self.error_handling(response)

        return response.json()

    def error_handling(self, res):
        """
        Helper function to do the error handling

        :params res: the response from a request
        """
        # making the error handling generic so if an status_code starting with 2 doesn't exist, we raise the error
        if res.status_code // 100 != 2:
            try:
                error = res.json()
            except json.JSONDecodeError:
                error = {
                    'message': 'The API did not respond with JSON, but: "{0}"'.format(res.text[:1000]),
                    "error_code": "InvalidResponseFormat"
                }
            raise exceptions.KeenApiError(error)<|MERGE_RESOLUTION|>--- conflicted
+++ resolved
@@ -140,30 +140,6 @@
         response = self.fulfill(HTTPMethods.POST, url, data=payload, headers=headers, timeout=self.post_timeout)
         self.error_handling(response)
 
-<<<<<<< HEAD
-    def delete_collection(self, collection):
-        """
-        Delete a collection in the Keen IO API. The master key must be set first.
-
-        :param collection: a Collection to delete
-        """
-        if not self.master_key:
-            raise exceptions.InvalidEnvironmentError(
-                "The Keen IO API requires a master key to delete events. "
-                "Please set a 'master_key' when initializing the "
-                "KeenApi object."
-            )
-
-        url = "{0}/{1}/projects/{2}/events/{3}".format(self.base_url, self.api_version,
-                                                       self.project_id,
-                                                       collection['name'])
-        headers = {"Content-Type": "application/json", "Authorization": self.master_key}
-        payload = json.dumps(collection)
-        response = self.fulfill(HTTPMethods.DELETE, url, data=payload, headers=headers, timeout=self.post_timeout)
-        self.error_handling(response)
-
-=======
->>>>>>> 97cbdd31
     def query(self, analysis_type, params, all_keys=False):
         """
         Performs a query using the Keen IO analysis API.  A read key must be set first.
