--- conflicted
+++ resolved
@@ -65,7 +65,6 @@
             error = response.json()
             raise exceptions.KeenApiError(error)
 
-<<<<<<< HEAD
     def query(self, analysis_type, params):
         """
         Performs a query using the Keen IO analysis API.  A read key must be set first.
@@ -87,8 +86,9 @@
             raise exceptions.KeenApiError(error)
 
         return response.json()["result"]
-=======
+
     def post_events(self, events):
+
         """
         Posts a single event to the Keen IO API. The write key must be set first.
 
@@ -107,5 +107,4 @@
         print payload
         if response.status_code != 200:
             error = response.json()
-            raise exceptions.KeenApiError(error)
->>>>>>> f5664439
+            raise exceptions.KeenApiError(error)