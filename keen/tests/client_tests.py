from keen import exceptions, persistence_strategies, scoped_keys
from keen.client import KeenClient
from keen.tests.base_test_case import BaseTestCase

__author__ = 'dkador'


class ClientTests(BaseTestCase):
    def test_init(self):
        def positive_helper(project_id, **kwargs):
            client = KeenClient(project_id, **kwargs)
            self.assert_not_equal(client, None)
            self.assert_equal(project_id, client.project_id)
            return client

        def negative_helper(expected_exception, project_id,
                            **kwargs):
            try:
                KeenClient(project_id, **kwargs)
            except expected_exception as e:
                self.assert_true(str(e))
                return e

        # real strings for project id should work
        positive_helper("project_id")

        # non-strings shouldn't work
        e = negative_helper(exceptions.InvalidProjectIdError, 5)
        self.assert_equal(5, e.project_id)
        negative_helper(exceptions.InvalidProjectIdError, None)
        negative_helper(exceptions.InvalidProjectIdError, "")

        # test persistence strategies

        # if you don't ask for a specific one, you get the direct strategy
        client = positive_helper("project_id")
        self.assert_true(isinstance(client.persistence_strategy,
                                    persistence_strategies.DirectPersistenceStrategy))
        # specifying a valid one should work!
        client = positive_helper("project_id",
                                 persistence_strategy=None)
        self.assert_true(isinstance(client.persistence_strategy,
                                    persistence_strategies.DirectPersistenceStrategy))
        # needs to be an instance of a strategy, not anything else
        negative_helper(exceptions.InvalidPersistenceStrategyError,
                        "project_id", persistence_strategy="abc")
        # needs to be an instance of a strategy, not the class
        negative_helper(exceptions.InvalidPersistenceStrategyError,
                        "project_id",
                        persistence_strategy=persistence_strategies.DirectPersistenceStrategy)

    def test_direct_persistence_strategy(self):
        project_id = "5004ded1163d66114f000000"
        api_key = "2e79c6ec1d0145be8891bf668599c79a"
        write_key = scoped_keys.encrypt(api_key, {"allowed_operations": ["write"]})
<<<<<<< HEAD
        read_key = scoped_keys.encrypt(api_key, {"allowed_operations": ["read"]})
        client = KeenClient(project_id, write_key=write_key, read_key=read_key)
        client.add_event("python_test", {"hello": "goodbye"})

class QueryTests(BaseTestCase):
    def setUp(self):
        project_id = "5004ded1163d66114f000000"
        api_key = "2e79c6ec1d0145be8891bf668599c79a"
        write_key = scoped_keys.encrypt(api_key, {"allowed_operations": ["write"]})
        read_key = scoped_keys.encrypt(api_key, {"allowed_operations": ["read"]})
        self.client = KeenClient(project_id, write_key=write_key, read_key=read_key)
        self.client.add_event("query test", {"number":5})
        self.client.add_event("step2", {"number":5})

    def get_filter(self):
        return [{"property_name":"number","operator":"eq","property_value":5}]

    def test_count(self):
        resp = self.client.count("query test", timeframe="today", filters=self.get_filter())
        assert type(resp) is int

    def test_sum(self):
        resp = self.client.sum("query test", target_property="number", timeframe="today")
        assert type(resp) is int

    def test_minimum(self):
        resp = self.client.minimum("query test", target_property="number", timeframe="today")
        assert type(resp) is int

    def test_maximum(self):
        resp = self.client.maximum("query test", target_property="number", timeframe="today")
        assert type(resp) is int

    def test_average(self):
        resp = self.client.average("query test", target_property="number", timeframe="today")
        assert type(resp) is float

    def test_count_unique(self):
        resp = self.client.count_unique("query test", target_property="number", timeframe="today")
        assert type(resp) is int

    def test_select_unique(self):
        resp = self.client.select_unique("query test", target_property="number", timeframe="today")
        assert type(resp) is list

    def test_extraction(self):
        resp = self.client.extraction("query test", timeframe="today")
        assert type(resp) is list

    def test_multi_analysis(self):
        resp = self.client.multi_analysis("query test", analyses={"total":{"analysis_type":"sum", "target_property":"number"}}, timeframe="today")
        assert type(resp) is dict
        assert type(resp["total"]) is int

    def test_funnel(self):
        step1 = {
            "event_collection": "query test",
            "actor_property": "number",
            "timeframe": "today"
        }
        step2 = {
            "event_collection": "step2",
            "actor_property": "number",
            "timeframe": "today"
        }
        resp = self.client.funnel([step1, step2])
        assert type(resp) is list, resp

    def test_group_by(self):
        resp = self.client.count("query test", timeframe="today", group_by="number")
        assert type(resp) is list

    def test_interval(self):
        resp = self.client.count("query test", timeframe="this_2_days", interval="daily")
        assert type(resp) is list
=======
        client = KeenClient(project_id, write_key=write_key)
        client.add_event("python_test", {"hello": "goodbye"})
        client.add_events(
            {"sign_ups": [
                    { 
                      "username": "timmy",
                      "referred_by": "steve",
                      "son_of": "my_mom"
                    },
            ],
            "purchases": [
                { "price": 5 },
                { "price": 6 },
                { "price": 7 }
            ]})
>>>>>>> f5664439
<|MERGE_RESOLUTION|>--- conflicted
+++ resolved
@@ -53,10 +53,23 @@
         project_id = "5004ded1163d66114f000000"
         api_key = "2e79c6ec1d0145be8891bf668599c79a"
         write_key = scoped_keys.encrypt(api_key, {"allowed_operations": ["write"]})
-<<<<<<< HEAD
         read_key = scoped_keys.encrypt(api_key, {"allowed_operations": ["read"]})
         client = KeenClient(project_id, write_key=write_key, read_key=read_key)
         client.add_event("python_test", {"hello": "goodbye"})
+        client.add_event("python_test", {"hello": "goodbye"})
+        client.add_events(
+            {"sign_ups": [
+                    { 
+                      "username": "timmy",
+                      "referred_by": "steve",
+                      "son_of": "my_mom"
+                    },
+            ],
+            "purchases": [
+                { "price": 5 },
+                { "price": 6 },
+                { "price": 7 }
+            ]})
 
 class QueryTests(BaseTestCase):
     def setUp(self):
@@ -128,21 +141,4 @@
 
     def test_interval(self):
         resp = self.client.count("query test", timeframe="this_2_days", interval="daily")
-        assert type(resp) is list
-=======
-        client = KeenClient(project_id, write_key=write_key)
-        client.add_event("python_test", {"hello": "goodbye"})
-        client.add_events(
-            {"sign_ups": [
-                    { 
-                      "username": "timmy",
-                      "referred_by": "steve",
-                      "son_of": "my_mom"
-                    },
-            ],
-            "purchases": [
-                { "price": 5 },
-                { "price": 6 },
-                { "price": 7 }
-            ]})
->>>>>>> f5664439
+        assert type(resp) is list