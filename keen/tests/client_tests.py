import base64
import json
import os
import datetime
from nose.tools import raises
import requests
from keen import exceptions, persistence_strategies, scoped_keys
import keen
from keen.client import KeenClient
from keen.tests.base_test_case import BaseTestCase
from mock import patch, MagicMock
import sys

__author__ = 'dkador'


class MockedRequest(object):
    def __init__(self, status_code, json_response):
        self.status_code = status_code
        self.json_response = json_response

    def json(self):
        return {"result": self.json_response}


class MockedFailedRequest(MockedRequest):
    def json(self):
        return self.json_response


@patch("requests.Session.post")
class ClientTests(BaseTestCase):

    SINGLE_ADD_RESPONSE = MockedRequest(status_code=201, json_response={"hello": "goodbye"})

    MULTI_ADD_RESPONSE = MockedRequest(status_code=200, json_response={"hello": "goodbye"})


    def setUp(self):
        super(ClientTests, self).setUp()
        api_key = "2e79c6ec1d0145be8891bf668599c79a"
        keen._client = None
<<<<<<< HEAD
        keen.project_id = None
        keen.write_key = None
        keen.read_key = None
        keen.master_key = None
=======
        keen.project_id = "5004ded1163d66114f000000"
        keen.write_key = scoped_keys.encrypt(api_key, {"allowed_operations": ["write"]})
        keen.read_key = scoped_keys.encrypt(api_key, {"allowed_operations": ["read"]})
>>>>>>> 9daec230

    def test_init(self, post):
        def positive_helper(project_id, **kwargs):
            client = KeenClient(project_id, **kwargs)
            self.assert_not_equal(client, None)
            self.assert_equal(project_id, client.project_id)
            return client

        def negative_helper(expected_exception, project_id,
                            **kwargs):
            try:
                KeenClient(project_id, **kwargs)
            except expected_exception as e:
                self.assert_true(str(e))
                return e

        # real strings for project id should work
        positive_helper("project_id")

        # non-strings shouldn't work
        e = negative_helper(exceptions.InvalidProjectIdError, 5)
        self.assert_equal(5, e.project_id)
        negative_helper(exceptions.InvalidProjectIdError, None)
        negative_helper(exceptions.InvalidProjectIdError, "")

        # test persistence strategies

        # if you don't ask for a specific one, you get the direct strategy
        client = positive_helper("project_id")
        self.assert_true(isinstance(client.persistence_strategy,
                                    persistence_strategies.DirectPersistenceStrategy))
        # specifying a valid one should work!
        client = positive_helper("project_id",
                                 persistence_strategy=None)
        self.assert_true(isinstance(client.persistence_strategy,
                                    persistence_strategies.DirectPersistenceStrategy))
        # needs to be an instance of a strategy, not anything else
        negative_helper(exceptions.InvalidPersistenceStrategyError,
                        "project_id", persistence_strategy="abc")
        # needs to be an instance of a strategy, not the class
        negative_helper(exceptions.InvalidPersistenceStrategyError,
                        "project_id",
                        persistence_strategy=persistence_strategies.DirectPersistenceStrategy)

    def test_direct_persistence_strategy(self, post):
        post.return_value = self.SINGLE_ADD_RESPONSE
        keen.add_event("python_test", {"hello": "goodbye"})
        keen.add_event("python_test", {"hello": "goodbye"})

        post.return_value = self.MULTI_ADD_RESPONSE
        keen.add_events(
            {
                "sign_ups": [{
                    "username": "timmy",
                    "referred_by": "steve",
                    "son_of": "my_mom"
                }],
                "purchases": [
                    {"price": 5},
                    {"price": 6},
                    {"price": 7}
                ]}
        )

    def test_module_level_add_event(self, post):
        post.return_value = self.SINGLE_ADD_RESPONSE
        keen.add_event("python_test", {"hello": "goodbye"})

    def test_module_level_add_events(self, post):
        post.return_value = self.MULTI_ADD_RESPONSE
        keen.add_events({"python_test": [{"hello": "goodbye"}]})

    def test_post_timeout_single(self, post):
        post.side_effect = requests.Timeout
        self.assert_raises(requests.Timeout, keen.add_event, "python_test", {"hello": "goodbye"})

    def test_post_timeout_batch(self, post):
        post.side_effect = requests.Timeout
        self.assert_raises(requests.Timeout, keen.add_events, {"python_test": [{"hello": "goodbye"}]})

    def test_environment_variables(self, post):
        post.return_value = MockedFailedRequest(status_code=401,
                     json_response={"message": "authorization error", "error_code": 401})
        # try addEvent w/out having environment variables
        keen._client = None
        keen.project_id = None
        keen.write_key = None
        keen.read_key = None
        keen.master_key = None
        self.assert_raises(exceptions.InvalidEnvironmentError,
                           keen.add_event, "python_test", {"hello": "goodbye"})

        os.environ["KEEN_PROJECT_ID"] = "12345"

        self.assert_raises(exceptions.InvalidEnvironmentError,
                           keen.add_event, "python_test", {"hello": "goodbye"})

        # force client to reinitialize
        keen._client = None
        os.environ["KEEN_PROJECT_ID"] = "12345"
        os.environ["KEEN_WRITE_KEY"] = "abcde"

        self.assert_raises(exceptions.KeenApiError,
                           keen.add_event, "python_test", {"hello": "goodbye"})

<<<<<<< HEAD
    def test_new_client_instance(self):
        exp_project_id = "xxxx1234"
        exp_write_key = "yyyy4567"
        exp_read_key = "zzzz8912"
        exp_master_key = "abcd3456"
        
        # create Client instance
        client = KeenClient(
            project_id=exp_project_id,
            write_key=exp_write_key,
            read_key=exp_read_key,
            master_key=exp_master_key
        )

        # assert values
        self.assertEquals(exp_project_id, client.api.project_id)
        self.assertEquals(exp_write_key, client.api.write_key)
        self.assertEquals(exp_read_key, client.api.read_key)
        self.assertEquals(exp_master_key, client.api.master_key)

    def test_set_master_key_env_var(self):
        exp_master_key = os.environ["KEEN_MASTER_KEY"] = "abcd1234"
        keen._initialize_client_from_environment()

        self.assertEquals(exp_master_key, keen.master_key)
        self.assertEquals(exp_master_key, keen._client.api.master_key)

        del os.environ["KEEN_MASTER_KEY"]

    def test_set_master_key_package_var(self):
        exp_master_key = keen.master_key = "abcd4567"
        keen._initialize_client_from_environment()

        self.assertEquals(exp_master_key, keen.master_key)
        self.assertEquals(exp_master_key, keen._client.api.master_key)

    def test_configure_through_code(self):
        keen.project_id = "123456"
=======
    def test_configure_through_code(self, post):
        client = KeenClient(project_id="123456", read_key=None, write_key=None)
>>>>>>> 9daec230
        self.assert_raises(exceptions.InvalidEnvironmentError,
                           client.add_event, "python_test", {"hello": "goodbye"})

        # force client to reinitialize
        client = KeenClient(project_id="123456", read_key=None, write_key="abcdef")
        with patch("requests.Session.post") as post:
            post.return_value = MockedFailedRequest(
                status_code=401, json_response={"message": "authorization error", "error_code": 401}
            )
            self.assert_raises(exceptions.KeenApiError,
                               client.add_event, "python_test", {"hello": "goodbye"})

    def test_generate_image_beacon(self, post):
        event_collection = "python_test hello!?"
        event_data = {"a": "b"}
        data = self.base64_encode(json.dumps(event_data))

        # module level should work
        url = keen.generate_image_beacon(event_collection, event_data)
        expected = "https://api.keen.io/3.0/projects/{0}/events/{1}?api_key={2}&data={3}".format(
            keen.project_id, self.url_escape(event_collection), keen.write_key.decode(sys.getdefaultencoding()), data
        )
        self.assert_equal(expected, url)

        # so should instance level
        client = KeenClient(keen.project_id, write_key=keen.write_key, read_key=None)
        url = client.generate_image_beacon(event_collection, event_data)
        self.assert_equal(expected, url)

    def test_generate_image_beacon_timestamp(self, post):
        # make sure using a timestamp works

        event_collection = "python_test"
        event_data = {"a": "b"}
        timestamp = datetime.datetime.utcnow()
        data = self.base64_encode(json.dumps({"a": "b", "keen": {"timestamp": timestamp.isoformat()}}))

        url = keen.generate_image_beacon(event_collection, event_data, timestamp=timestamp)
        expected = "https://api.keen.io/3.0/projects/{0}/events/{1}?api_key={2}&data={3}".format(
            keen.project_id, self.url_escape(event_collection), keen.write_key.decode(sys.getdefaultencoding()), data
        )
        self.assert_equal(expected, url)

    def base64_encode(self, string_to_encode):
        try:
            # python 2
            return base64.b64encode(string_to_encode)
        except TypeError:
            # python 3
            import sys
            encoding = sys.getdefaultencoding()
            base64_bytes = base64.b64encode(bytes(string_to_encode, encoding))
            return base64_bytes.decode(encoding)

    def url_escape(self, url):
        try:
            import urllib
            return urllib.quote(url)
        except AttributeError:
            import urllib.parse
            return urllib.parse.quote(url)


@patch("requests.Session.get")
class QueryTests(BaseTestCase):

    INT_RESPONSE = MockedRequest(status_code=200, json_response=2)

    LIST_RESPONSE = MockedRequest(
        status_code=200, json_response=[{"value": {"total": 1}}, {"value": {"total": 2}}])

    def setUp(self):
        super(QueryTests, self).setUp()
        keen._client = None
        keen.project_id = "5004ded1163d66114f000000"
        api_key = "2e79c6ec1d0145be8891bf668599c79a"
        keen.write_key = scoped_keys.encrypt(api_key, {"allowed_operations": ["write"]})
        keen.read_key = scoped_keys.encrypt(api_key, {"allowed_operations": ["read"]})
        # keen.add_event("query test", {"number": 5, "string": "foo"})
        # keen.add_event("step2", {"number": 5, "string": "foo"})

    def tearDown(self):
        keen.project_id = None
        keen.write_key = None
        keen.read_key = None
        keen.master_key = None
        keen._client = None
        super(QueryTests, self).tearDown()

    def get_filter(self):
        return [{"property_name": "number", "operator": "eq", "property_value": 5}]

    def test_count(self, get):
        get.return_value = self.INT_RESPONSE
        resp = keen.count("query test", timeframe="today", filters=self.get_filter())
        self.assertEqual(type(resp), int)

    def test_sum(self, get):
        get.return_value = self.INT_RESPONSE
        resp = keen.sum("query test", target_property="number", timeframe="today")
        self.assertEqual(type(resp), int)

    def test_minimum(self, get):
        get.return_value = self.INT_RESPONSE
        resp = keen.minimum("query test", target_property="number", timeframe="today")
        self.assertEqual(type(resp), int)

    def test_maximum(self, get):
        get.return_value = self.INT_RESPONSE
        resp = keen.maximum("query test", target_property="number", timeframe="today")
        self.assertEqual(type(resp), int)

    def test_average(self, get):
        get.return_value = self.INT_RESPONSE
        resp = keen.average("query test", target_property="number", timeframe="today")
        self.assertTrue(type(resp) in (int, float), type(resp))

    def test_median(self, get):
        get.return_value = self.INT_RESPONSE
        resp = keen.median("query test", target_property="number", timeframe="today")
        self.assertTrue(type(resp) in (int, float), type(resp))

    def test_percentile(self, get):
        get.return_value = self.INT_RESPONSE
        resp = keen.percentile("query test", target_property="number", percentile=80, timeframe="today")
        self.assertTrue(type(resp) in (int, float), type(resp))

    def test_count_unique(self, get):
        get.return_value = self.INT_RESPONSE
        resp = keen.count_unique("query test", target_property="number", timeframe="today")
        self.assertEqual(type(resp), int)

    def test_select_unique(self, get):
        get.return_value = self.LIST_RESPONSE
        resp = keen.select_unique("query test", target_property="number", timeframe="today")
        self.assertEqual(type(resp), list)

    def test_extraction(self, get):
        get.return_value = self.LIST_RESPONSE
        resp = keen.extraction("query test", timeframe="today", property_names=["number"])
        self.assertEqual(type(resp), list)
        for event in resp:
            self.assertTrue("string" not in event)

    def test_multi_analysis(self, get):
        get.return_value = self.LIST_RESPONSE
        resp = keen.multi_analysis("query test",
                                   analyses={"total": {"analysis_type": "sum", "target_property": "number"}},
                                   timeframe="today", interval="hourly")
        self.assertEqual(type(resp), list)
        for result in resp:
            self.assertEqual(type(result["value"]["total"]), int)

    def test_funnel(self, get):
        get.return_value = self.LIST_RESPONSE
        step1 = {
            "event_collection": "query test",
            "actor_property": "number",
            "timeframe": "today"
        }
        step2 = {
            "event_collection": "step2",
            "actor_property": "number",
            "timeframe": "today"
        }
        resp = keen.funnel([step1, step2])
        self.assertEqual(type(resp), list)

    def test_group_by(self, get):
        get.return_value = self.LIST_RESPONSE
        resp = keen.count("query test", timeframe="today", group_by="number")
        self.assertEqual(type(resp), list)

    def test_multi_group_by(self, get):
        get.return_value = self.LIST_RESPONSE
        resp = keen.count("query test", timeframe="today", group_by=["number", "string"])
        self.assertEqual(type(resp), list)

    def test_interval(self, get):
        get.return_value = self.LIST_RESPONSE
        resp = keen.count("query test", timeframe="this_2_days", interval="daily")
        self.assertEqual(type(resp), list)

    def test_passing_invalid_custom_api_client(self, get):
        class CustomApiClient(object):
            def __init__(self, project_id, write_key=None, read_key=None,
                         base_url=None, api_version=None, **kwargs):
                super(CustomApiClient, self).__init__()
                self.project_id = project_id
                self.write_key = write_key
                self.read_key = read_key
                if base_url:
                    self.base_url = base_url
                if api_version:
                    self.api_version = api_version

        api_key = "2e79c6ec1d0145be8891bf668599c79a"
        client = KeenClient("5004ded1163d66114f000000", write_key=scoped_keys.encrypt(api_key, {"allowed_operations": ["write"]}), read_key=scoped_keys.encrypt(api_key, {"allowed_operations": ["read"]}), api_class=CustomApiClient)

        # Should raise an error, we never added this method on our class
        # But it shows it is actually using our class
        self.assertRaises(TypeError, client.add_event)

    def test_timeout_count(self, get):
        get.side_effect = requests.Timeout
        client = KeenClient(keen.project_id, write_key=None, read_key=keen.read_key, get_timeout=0.0001)
        self.assert_raises(requests.Timeout, client.count, "query test", timeframe="today", filters=self.get_filter())
        # Make sure the requests library was called with `timeout`.
        self.assert_equals(get.call_args[1]["timeout"], 0.0001)

# only need to test unicode separately in python2
if sys.version_info[0] < 3:

    class UnicodeTests(BaseTestCase):
        def setUp(self):
            super(UnicodeTests, self).setUp()
            keen._client = None
            keen.project_id = unicode("5004ded1163d66114f000000")
            api_key = unicode("2e79c6ec1d0145be8891bf668599c79a")
            keen.write_key = unicode(api_key)

        @patch("requests.Session.post", MagicMock(return_value=MockedRequest(status_code=201, json_response=[0, 1, 2])))
        def test_add_event_with_unicode(self):
            keen.add_event(unicode("unicode test"), {unicode("number"): 5, "string": unicode("foo")})

        def tearDown(self):
            keen.project_id = None
            keen.write_key = None
            keen.read_key = None
            keen.master_key = None
            keen._client = None
            super(UnicodeTests, self).tearDown()<|MERGE_RESOLUTION|>--- conflicted
+++ resolved
@@ -40,16 +40,10 @@
         super(ClientTests, self).setUp()
         api_key = "2e79c6ec1d0145be8891bf668599c79a"
         keen._client = None
-<<<<<<< HEAD
-        keen.project_id = None
-        keen.write_key = None
-        keen.read_key = None
-        keen.master_key = None
-=======
         keen.project_id = "5004ded1163d66114f000000"
         keen.write_key = scoped_keys.encrypt(api_key, {"allowed_operations": ["write"]})
         keen.read_key = scoped_keys.encrypt(api_key, {"allowed_operations": ["read"]})
->>>>>>> 9daec230
+        keen.master_key = None
 
     def test_init(self, post):
         def positive_helper(project_id, **kwargs):
@@ -155,7 +149,6 @@
         self.assert_raises(exceptions.KeenApiError,
                            keen.add_event, "python_test", {"hello": "goodbye"})
 
-<<<<<<< HEAD
     def test_new_client_instance(self):
         exp_project_id = "xxxx1234"
         exp_write_key = "yyyy4567"
@@ -192,12 +185,8 @@
         self.assertEquals(exp_master_key, keen.master_key)
         self.assertEquals(exp_master_key, keen._client.api.master_key)
 
-    def test_configure_through_code(self):
-        keen.project_id = "123456"
-=======
     def test_configure_through_code(self, post):
         client = KeenClient(project_id="123456", read_key=None, write_key=None)
->>>>>>> 9daec230
         self.assert_raises(exceptions.InvalidEnvironmentError,
                            client.add_event, "python_test", {"hello": "goodbye"})
 
